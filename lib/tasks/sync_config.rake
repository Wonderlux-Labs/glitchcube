--- conflicted
+++ resolved
@@ -98,15 +98,8 @@
     puts '✅ Configuration push completed!'
     puts '🔄 Reloading all Home Assistant YAML configurations...'
 
-    # Use the new reload_all service that reloads everything at once
-<<<<<<< HEAD
-    system("ssh #{REMOTE_HOST} 'ha core reload'")
-=======
-    system("ssh #{REMOTE_HOST} 'ha core restart' 2>/dev/null")
-
-    puts '✅ All YAML configurations reloaded!'
-    puts "💡 Note: All configuration changes, including those to configuration.yaml and custom_components, are now applied automatically by restarting Home Assistant core."
->>>>>>> f1f31377
+
+    system("ssh #{REMOTE_HOST} 'ha core restart'")
   end
 
   desc 'Show status of local vs remote configuration'
